--- conflicted
+++ resolved
@@ -17,15 +17,11 @@
 use fvm_ipld_encoding::RawBytes;
 use fvm_shared::address::Address;
 use indicatif::HumanDuration;
-<<<<<<< HEAD
 use iroh::blobs::{provider::AddProgress, util::SetTagOption};
-use num_traits::Zero;
-=======
->>>>>>> 6d07d6ed
 use tendermint::abci::response::DeliverTx;
 use tendermint_rpc::Client;
 use tokio::{
-    io::{AsyncRead, AsyncReadExt, AsyncSeek, AsyncSeekExt, AsyncWrite, AsyncWriteExt},
+    io::{AsyncRead, AsyncSeek, AsyncWrite, AsyncWriteExt},
     time::Instant,
 };
 use tokio_stream::StreamExt;
@@ -174,132 +170,68 @@
         let started = Instant::now();
         let bars = new_multi_bar(!options.show_progress);
         let msg_bar = bars.add(new_message_bar());
-        // Generate object Cid
-        // We do this here to avoid moving the reader
-        let chunk_size = 1024 * 1024; // size-1048576
-        let adder = FileAdder::builder()
-            .with_chunker(Chunker::Size(chunk_size))
-            .build();
-        let buffer = vec![0; chunk_size];
-        let mut reader_size: usize = 0;
-        let mut object_size: usize = 0;
-
+
+        // TODO: This will blow up your memory, as we store the data in memory currently..
+
+        let mut progress = self
+            .iroh
+            .blobs()
+            .add_reader(reader, SetTagOption::Auto)
+            .await?;
+
+        // Iroh ingest
         msg_bar.set_prefix("[1/3]");
-        let chunk = Cid::from(cid::Cid::default());
-        let object_cid = generate_cid(
-            &mut reader,
-            buffer,
-            &mut reader_size,
-            adder,
-            chunk,
-            &msg_bar,
-            &mut object_size,
+        msg_bar.set_message("Injesting data ...");
+
+        let mut pro_bar = None;
+        let mut object_size = 0;
+        let object_hash = loop {
+            let Some(event) = progress.next().await else {
+                anyhow::bail!("Unexpected end while ingesting data");
+            };
+            match event? {
+                AddProgress::Found { id, name, size } => {
+                    object_size = size as usize;
+                    pro_bar = Some(bars.add(new_progress_bar(size as _)));
+                }
+                AddProgress::Done { id, hash } => {
+                    pro_bar.take().unwrap().finish_and_clear();
+                }
+                AddProgress::AllDone { hash, .. } => {
+                    break hash;
+                }
+                AddProgress::Progress { id, offset } => {
+                    pro_bar.as_mut().unwrap().set_position(offset);
+                }
+                AddProgress::Abort(err) => {
+                    return Err(err.into());
+                }
+            }
+        };
+
+        let object_cid = Cid(cid::Cid::new_v1(
+            0x55,
+            cid::multihash::Multihash::wrap(
+                cid::multihash::Code::Blake3_256.into(),
+                object_hash.as_ref(),
+            )?,
+        ));
+
+        // Upload
+        msg_bar.set_prefix("[2/3]");
+        msg_bar.set_message(format!("Uploading {} to network...", object_cid));
+
+        // TODO: progress bar
+        self.upload(
+            provider,
+            signer,
+            key,
+            object_cid,
+            object_size,
+            options.metadata.clone(),
+            options.overwrite,
         )
         .await?;
-
-        // Rewind and stream for uploading
-        msg_bar.set_prefix("[2/3]");
-        msg_bar.set_message(format!("Uploading {} to network...", object_cid));
-        let pro_bar = bars.add(new_progress_bar(reader_size));
-        reader.rewind().await?;
-<<<<<<< HEAD
-
-        let tx = if sampled > MAX_INTERNAL_OBJECT_LENGTH {
-            // Handle as a detached object
-
-            // TODO: This will blow up your memory, as we store the data in memory currently..
-
-            let mut progress = self
-                .iroh
-                .blobs()
-                .add_reader(reader, SetTagOption::Auto)
-                .await?;
-
-            // Iroh ingest
-            msg_bar.set_prefix("[1/3]");
-            msg_bar.set_message("Injesting data ...");
-
-            let mut pro_bar = None;
-            let mut object_size = 0;
-            let object_hash = loop {
-                let Some(event) = progress.next().await else {
-                    anyhow::bail!("Unexpected end while ingesting data");
-                };
-                match event? {
-                    AddProgress::Found { id, name, size } => {
-                        object_size = size as usize;
-                        pro_bar = Some(bars.add(new_progress_bar(size as _)));
-                    }
-                    AddProgress::Done { id, hash } => {
-                        pro_bar.take().unwrap().finish_and_clear();
-                    }
-                    AddProgress::AllDone { hash, .. } => {
-                        break hash;
-                    }
-                    AddProgress::Progress { id, offset } => {
-                        pro_bar.as_mut().unwrap().set_position(offset);
-                    }
-                    AddProgress::Abort(err) => {
-                        return Err(err.into());
-                    }
-                }
-            };
-
-            let object_cid = Cid(cid::Cid::new_v1(
-                0x55,
-                cid::multihash::Multihash::wrap(
-                    cid::multihash::Code::Blake3_256.into(),
-                    object_hash.as_ref(),
-                )?,
-            ));
-
-            // Upload
-            msg_bar.set_prefix("[2/3]");
-            msg_bar.set_message(format!("Uploading {} to network...", object_cid));
-
-            // TODO: progress bar
-            self.upload(
-                provider,
-                signer,
-                key,
-                object_cid,
-                object_size,
-                options.overwrite,
-            )
-            .await?;
-=======
-        let mut stream = ReaderStream::new(reader);
-        let async_stream = async_stream::stream! {
-            let mut progress: usize = 0;
-            while let Some(chunk) = stream.next().await {
-                if let Ok(chunk) = &chunk {
-                    progress = min(progress + chunk.len(), reader_size);
-                    pro_bar.set_position(progress as u64);
-                }
-                yield chunk;
-            }
-            pro_bar.finish_and_clear();
-        };
->>>>>>> 6d07d6ed
-
-        // Upload Object to Object API
-        let response_cid = self
-            .upload(
-                provider,
-                signer,
-                key,
-                async_stream,
-                object_cid,
-                object_size,
-                options.metadata.clone(),
-                options.overwrite,
-            )
-            .await?;
-
-        // Verify uploaded CID with locally computed CID
-        if response_cid != object_cid {
-            return Err(anyhow!("cannot verify object; cid does not match remote"));
-        }
 
         // Broadcast transaction with Object's CID
         msg_bar.set_prefix("[3/3]");
@@ -327,16 +259,19 @@
                 options.gas_params,
             )
             .await?;
+
         let tx = provider
             .perform(message, options.broadcast_mode, decode_cid)
             .await?;
+
         msg_bar.println(format!(
-            "{} Added object in {} (cid={}; size={})",
+            "{} Added detached object in {} (cid={}; size={})",
             SPARKLE,
             HumanDuration(started.elapsed()),
             object_cid,
             object_size
         ));
+
         msg_bar.finish_and_clear();
         Ok(tx)
     }
@@ -378,7 +313,7 @@
             }
         };
 
-        let node_addr = self.iroh.my_addr().await?;
+        let node_addr = self.iroh.node_addr().await?;
         provider
             .upload(
                 cid,
@@ -507,43 +442,6 @@
     }
 }
 
-async fn generate_cid<R: AsyncRead + Unpin>(
-    reader: &mut R,
-    mut buffer: Vec<u8>,
-    reader_size: &mut usize,
-    mut adder: FileAdder,
-    mut chunk: Cid,
-    msg_bar: &indicatif::ProgressBar,
-    object_size: &mut usize,
-) -> Result<Cid, anyhow::Error> {
-    loop {
-        match reader.read(&mut buffer).await {
-            Ok(0) => {
-                break;
-            }
-            Ok(n) => {
-                *reader_size += n;
-                let (leaf, n) = adder.push(&buffer[..n]);
-                for (c, _) in leaf {
-                    chunk = Cid::from(cid::Cid::try_from(c.to_bytes())?);
-                    msg_bar.set_message(format!("Processed chunk: {}", c));
-                }
-                *object_size += n;
-            }
-            Err(e) => {
-                return Err(e.into());
-            }
-        }
-    }
-    let unixfs_iterator = adder.finish();
-    let last = unixfs_iterator.last();
-    let object_cid = match last {
-        Some((c, _)) => Cid::from(cid::Cid::try_from(c.to_bytes())?),
-        None => chunk,
-    };
-    Ok(object_cid)
-}
-
 fn decode_get(deliver_tx: &DeliverTx) -> anyhow::Result<Option<Object>> {
     let data = decode_bytes(deliver_tx)?;
     fvm_ipld_encoding::from_slice(&data)
