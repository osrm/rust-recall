// Copyright 2024 ADM Contributors
// SPDX-License-Identifier: Apache-2.0, MIT

use std::collections::HashMap;
use std::env;

use anyhow::anyhow;
use fendermint_actor_machine::WriteAccess;
use rand::{thread_rng, Rng};
<<<<<<< HEAD
use tokio::io::AsyncWriteExt;
=======
use tokio::io::{AsyncReadExt, AsyncSeekExt, AsyncWriteExt};
>>>>>>> 4ed7c0a1
use tokio::time::{sleep, Duration};

use adm_provider::json_rpc::JsonRpcProvider;
use adm_sdk::machine::objectstore::{AddOptions, GetOptions, QueryOptions};
use adm_sdk::{
    machine::{objectstore::ObjectStore, Machine},
    network::Network,
};
use adm_signer::{key::parse_secret_key, AccountKind, Wallet};

#[tokio::main]
async fn main() -> anyhow::Result<()> {
    let args: Vec<String> = env::args().collect();
    if args.len() != 3 {
        return Err(anyhow!("Usage: [iroh id] [private key]"));
    }

    let iroh_node_id: iroh::net::NodeId = args[1].parse()?;

    let pk_kex = &args[2];
    let pk = parse_secret_key(pk_kex)?;

    // Use testnet network defaults
    let network = Network::Localnet.init();

    // Setup network provider
    let provider =
        JsonRpcProvider::new_http(network.rpc_url()?, None, Some(network.object_api_url()?))?;

    // Setup local wallet using private key from arg
    let mut signer = Wallet::new_secp256k1(pk, AccountKind::Ethereum, network.subnet_id()?)?;
    signer.init_sequence(&provider).await?;

    // Create a new object store
    let (machine, tx) = ObjectStore::new(
        &provider,
        &mut signer,
        WriteAccess::OnlyOwner,
        HashMap::new(),
        Default::default(),
    )
    .await?;
    println!("Created new object store {}", machine.address());
    println!("Transaction hash: 0x{}", tx.hash);

    // Create a temp file to add
    let mut file = async_tempfile::TempFile::new().await?;
    let mut rng = thread_rng();
    let mut random_data = vec![0; 1024 * 1024]; // 1 MiB
    rng.fill(&mut random_data[..]);
    file.write_all(&random_data).await?;
    file.flush().await?;

    // Add a file to the object store
    let key = "foo/my_file";
    let mut metadata = std::collections::HashMap::new();
    metadata.insert("foo".to_string(), "bar".to_string());
    let options = AddOptions {
        overwrite: true,
        metadata,
        ..Default::default()
    };
    let tx = machine
<<<<<<< HEAD
        .add_from_path(
            &provider,
            &mut signer,
            key,
            file.file_path(),
            Default::default(),
            iroh_node_id,
        )
=======
        .add(&provider, &mut signer, key, file, options)
>>>>>>> 4ed7c0a1
        .await?;
    println!(
        "Added 1MiB file to object store {} with key {}",
        machine.address(),
        key,
    );
    println!("Transaction hash: 0x{}", tx.hash);

    // Wait some time for the network to resolve the object
    sleep(Duration::from_secs(2)).await;

    // Query for the object
    let options = QueryOptions {
        prefix: "foo/".into(),
        ..Default::default()
    };
    tokio::time::sleep(std::time::Duration::from_secs(2)).await;
    let list = machine.query(&provider, options).await?;
    for (key_bytes, object) in list.objects {
        let key = core::str::from_utf8(&key_bytes).unwrap_or_default();
        // `resolved` indicates the validators were able to fetch and verify the file
        let cid = cid::Cid::try_from(object.cid.0)?;
        println!(
            "Query result cid: {} (key={}; detached; resolved={})",
            cid, key, object.resolved
        );
    }

    // Download the actual object at `foo/my_file`
    let obj_file = async_tempfile::TempFile::new().await?;
    let obj_path = obj_file.file_path().to_owned();
    println!("Downloading object to {}", obj_path.display());
    let options = GetOptions {
        range: Some("0-99".to_string()), // Get the first 100 bytes
        ..Default::default()
    };
    {
        let open_file = obj_file.open_rw().await?;
        machine.get(&provider, &key, open_file, options).await?;
    }
    // Read the first 10 bytes of your downloaded 100 bytes
    let mut read_file = tokio::fs::File::open(&obj_path).await?;
    let mut contents = vec![0; 10];
    read_file.read(&mut contents).await?;
    println!("Successfully read first 10 bytes of {}", obj_path.display());

    // Now, delete the object
    let tx = machine
        .delete(&provider, &mut signer, &key, Default::default())
        .await?;
    println!("Deleted object with key {} at tx 0x{}", key, tx.hash);

    Ok(())
}<|MERGE_RESOLUTION|>--- conflicted
+++ resolved
@@ -7,11 +7,7 @@
 use anyhow::anyhow;
 use fendermint_actor_machine::WriteAccess;
 use rand::{thread_rng, Rng};
-<<<<<<< HEAD
-use tokio::io::AsyncWriteExt;
-=======
-use tokio::io::{AsyncReadExt, AsyncSeekExt, AsyncWriteExt};
->>>>>>> 4ed7c0a1
+use tokio::io::{AsyncReadExt, AsyncWriteExt};
 use tokio::time::{sleep, Duration};
 
 use adm_provider::json_rpc::JsonRpcProvider;
@@ -67,7 +63,7 @@
 
     // Add a file to the object store
     let key = "foo/my_file";
-    let mut metadata = std::collections::HashMap::new();
+    let mut metadata = HashMap::new();
     metadata.insert("foo".to_string(), "bar".to_string());
     let options = AddOptions {
         overwrite: true,
@@ -75,18 +71,14 @@
         ..Default::default()
     };
     let tx = machine
-<<<<<<< HEAD
         .add_from_path(
             &provider,
             &mut signer,
             key,
             file.file_path(),
-            Default::default(),
+            options,
             iroh_node_id,
         )
-=======
-        .add(&provider, &mut signer, key, file, options)
->>>>>>> 4ed7c0a1
         .await?;
     println!(
         "Added 1MiB file to object store {} with key {}",
@@ -103,7 +95,7 @@
         prefix: "foo/".into(),
         ..Default::default()
     };
-    tokio::time::sleep(std::time::Duration::from_secs(2)).await;
+    tokio::time::sleep(Duration::from_secs(2)).await;
     let list = machine.query(&provider, options).await?;
     for (key_bytes, object) in list.objects {
         let key = core::str::from_utf8(&key_bytes).unwrap_or_default();
