--- conflicted
+++ resolved
@@ -118,45 +118,6 @@
                 &json!({"private_key": sk_hex, "address": eth_address, "fvm_address": address.to_string()}),
             )
         }
-<<<<<<< HEAD
-        AccountCommands::Register(args) => {
-            let addr_args = AddressArgs {
-                private_key: args.private_key.clone(),
-                address: args.address,
-                height: Default::default(),
-            };
-            let height = addr_args.height;
-            let address = get_address(addr_args, &subnet_id)?;
-            let eth_address = get_delegated_address(address)?;
-            let eth_addr_str = format!("{:?}", eth_address);
-
-            match Account::sequence(&provider, &Void::new(address), height).await {
-                Ok(_) => {
-                    println!("account already registered");
-                    Ok(())
-                }
-                Err(_) => {
-                    let network = cli.network.get();
-                    let base_url = get_faucet_url(network, args.faucet_url.clone())?;
-                    let url = base_url.join("register")?;
-                    let body = json!({
-                        "network": network.to_string(),
-                        "address": eth_addr_str
-                    });
-                    let req = Client::new()
-                        .post(url)
-                        .header("Content-Type", "application/json")
-                        .body(body.to_string())
-                        .send()
-                        .await?;
-                    let tx: TransactionReceipt = req.json().await?;
-
-                    print_json(&tx)
-                }
-            }
-        }
-=======
->>>>>>> c6f147b3
         AccountCommands::Info(args) => {
             let address = get_address(args.address.clone(), &subnet_id)?;
             let eth_address = get_delegated_address(address)?;
