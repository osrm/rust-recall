--- conflicted
+++ resolved
@@ -64,17 +64,12 @@
     /// Allow public write access to the object store.
     #[arg(long, default_value_t = false)]
     public_write: bool,
-<<<<<<< HEAD
     /// The amount of FIL to spend on credit for the object store.
     /// If you don't buy credits when creating the object store,
     /// you can buy them later with the `credit buy --to <objectstore address>` command.
     #[arg(long, value_parser = parse_token_amount)]
     buy_credit: Option<TokenAmount>,
-    #[command(flatten)]
-    tx_args: TxArgs,
-=======
     /// User-defined metadata.
->>>>>>> 1b027d6f
     #[arg(short, long, value_parser = parse_metadata)]
     metadata: Vec<(String, String)>,
     #[command(flatten)]
